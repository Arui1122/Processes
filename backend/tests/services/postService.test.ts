// postService.test.ts
import { PostService } from "@src/services/postService";
import { Post, IPostDocument } from "@src/models/post";
import { User, IUserDocument } from "@src/models/user";
import { Comment } from "@src/models/comment";
import { Like } from "@src/models/like";
<<<<<<< HEAD
=======
import { Event } from "@src/models/event";
>>>>>>> e0534546
import { Types } from "mongoose";
import "@tests/setup";

describe("PostService", () => {
    // 定義測試所需的變數
    let postService: PostService;         // 服務實例
    let testUser: IUserDocument;          // 主要測試用戶
    let anotherUser: IUserDocument;       // 用於交互測試的次要用戶
    let testPost: IPostDocument;          // 測試貼文

    /**
     * 創建測試用戶的輔助函數
     * @param overrides - 可選的用戶數據覆蓋對象
     * @returns Promise<IUserDocument> - 返回創建的用戶文檔
     * 
     * 使用展開運算符合併默認值和覆蓋值，
     * 讓測試數據的創建更加靈活且可重用
     */
    const createTestUser = async (overrides = {}): Promise<IUserDocument> => {
        const userData = {
            userName: "defaultUser",
            accountName: "defaultAccountName",
            email: "default@example.com",
            password: "defaultPassword",
            ...overrides,
        };
        const user = new User(userData);
        await user.save();
        return user;
    };

    /**
     * 在所有測試開始前執行一次
     * 初始化 PostService 實例
     */
    beforeAll(() => {
        postService = new PostService();
    });

    /**
     * 在每個測試前執行
     * 創建測試所需的基礎數據：用戶和貼文
     */
    beforeEach(async () => {
        // 創建主要測試用戶
        testUser = await createTestUser({
            userName: "testuser",
            accountName: "testAccountName",
            email: "test@example.com",
            password: "password123",
        });

        // 創建次要測試用戶（用於模擬用戶間互動）
        anotherUser = await createTestUser({
            userName: "anotheruser",
            accountName: "anotherAccountName",
            email: "another@example.com",
            password: "password123",
        });

        // 創建測試貼文
        testPost = await new Post({
            user: testUser._id,
            content: "Test post content",
        }).save();
    });

    describe("getAllPosts", () => {
        it("應該返回貼文列表及總數", async () => {
            // 調用服務方法獲取貼文列表
            const posts = await postService.getAllPosts(1);

            // 驗證返回數據的結構和類型
            expect(posts).toBeDefined();
            expect(Array.isArray(posts)).toBeTruthy();
        });
    });

    describe("createPost", () => {
        it("應該成功建立貼文", async () => {
            const content = "New test post";

            // 調用服務方法創建貼文
            const post = await postService.createPost(testUser._id, content);

            // 驗證創建的貼文
            expect(post).toBeDefined();
            expect(post.content).toBe(content);
            expect(post.user.toString()).toBe(testUser._id.toString());
        });
    });

    describe("updatePost", () => {
        it("應該成功更新貼文", async () => {
            // 調用服務方法更新貼文
            const result = await postService.updatePost(
                testPost._id,
                testUser._id,
                "Updated content"
            );

            // 驗證更新操作是否成功
            expect(result).toBe(true);

            // 從數據庫中獲取更新後的貼文並驗證內容
            const updatedPost = await Post.findById(testPost._id);
            expect(updatedPost?.content).toBe("Updated content");
        });

        it("應該在貼文不存在時返回false", async () => {
            // 使用一個不存在的 ObjectId 測試更新操作
            const result = await postService.updatePost(
                new Types.ObjectId(),  // 創建一個新的、不存在的 ObjectId
                testUser._id,
                "Updated content"
            );

            // 驗證操作返回失敗
            expect(result).toBe(false);
        });
    });

    describe("likePost", () => {
        it("應該成功對貼文按讚", async () => {
            // 調用服務方法進行按讚
            const result = await postService.likePost(testPost._id, anotherUser._id);
            expect(result).toBe(true);

            // 驗證數據庫中是否實際創建了點讚記錄
            const like = await Like.findOne({
                target: testPost._id,
                user: anotherUser._id,
            });
            expect(like).toBeDefined();
        });

        it("不應該重複按讚", async () => {
            // 首先創建一個點讚
            const firstLike = await postService.likePost(testPost._id, anotherUser._id);
            expect(firstLike).toBe(true);
            const like = await Like.findOne({
                target: testPost._id,
                user: anotherUser._id,
            });
            expect(like).not.toBeNull();
            // 嘗試重複點讚
            const result = await postService.likePost(testPost._id, anotherUser._id);

            // 驗證重複點讚操作返回失敗
            expect(result).toBe(false);
            const likeCount = await Like.countDocuments({
                target: testPost._id,
                user: anotherUser._id,
            });
            expect(likeCount).toBe(1);
        });
    });

    describe("unlikePost", () => {
        /**
         * 在每個取消讚的測試前
         * 先建立一個已存在的讚
         */
        beforeEach(async () => {
            await postService.likePost(testPost._id, anotherUser._id);
        });

        it("應該成功取消按讚", async () => {
            // 調用服務方法取消讚
            const result = await postService.unlikePost(testPost._id, anotherUser._id);
            expect(result).toBe(true);

            // 驗證數據庫中的讚記錄已被刪除
            const like = await Like.findOne({
                target: testPost._id,
                user: anotherUser._id,
            });
            expect(like).toBeNull();
        });
    });

    describe("addComment", () => {
        it("應該成功新增評論", async () => {
            // 調用服務方法新增評論
            const result = await postService.addComment(
                testPost._id,
                anotherUser._id,
                "Test comment"
            );

            // 驗證評論新增操作成功
            expect(result).toBe(true);
            // 驗證數據庫中是否實際創建了評論
            const comment = await Comment.findOne({
                user: anotherUser._id
            });
            expect(comment).toBeDefined();
            expect(comment?.content).toBe("Test comment");
        });
    });
});<|MERGE_RESOLUTION|>--- conflicted
+++ resolved
@@ -4,10 +4,7 @@
 import { User, IUserDocument } from "@src/models/user";
 import { Comment } from "@src/models/comment";
 import { Like } from "@src/models/like";
-<<<<<<< HEAD
-=======
 import { Event } from "@src/models/event";
->>>>>>> e0534546
 import { Types } from "mongoose";
 import "@tests/setup";
 
