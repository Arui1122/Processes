--- conflicted
+++ resolved
@@ -5,11 +5,6 @@
 import { userService } from "@src/services/userService";
 import { JWT_SECRET } from "@src/config/config";
 export default function initializePassport(passport: PassportStatic) {
-<<<<<<< HEAD
-
-  // JWT 策略
-=======
->>>>>>> 060e9d98
   passport.use(
     new JwtStrategy(
       {
