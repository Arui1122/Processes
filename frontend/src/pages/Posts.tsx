--- conflicted
+++ resolved
@@ -94,10 +94,6 @@
       await handleSubmit(formData);
       await fetchPosts();
       // handleCloseDialog();
-<<<<<<< HEAD
-      // handleCloseDialog();
-=======
->>>>>>> 4228735a
     } catch (error) {
       console.error("Error creating post:", error);
     }
